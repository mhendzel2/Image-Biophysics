--- conflicted
+++ resolved
@@ -1,88 +1,18 @@
 """
 Advanced Image Biophysics - Main Streamlit Application
+
 A comprehensive microscopy data analysis platform with AI enhancement
 """
 
 import streamlit as st
 import numpy as np
-<<<<<<< HEAD
-from ai_enhancement import AIEnhancementManager, get_enhancement_parameters
-from visualization import VisualizationManager
-from analysis import AnalysisManager
-from data_loader import DataLoader
-from batch_processing import BatchProcessor
-import io
-import os
-
-def render_batch_controls():
-    """Renders controls for batch processing."""
-    st.header("Batch Processing")
-
-    input_dir = st.text_input("Input Directory", "/path/to/your/images")
-    output_dir = st.text_input("Output Directory", "/path/to/your/results")
-
-    st.subheader("Processing Pipeline")
-
-    # Use a separate key for batch AI enhancement controls
-    render_ai_enhancement_controls(context='batch')
-
-    analysis_tasks = st.multiselect("Analysis Tasks", ['morphometrics'], key='batch_analysis_tasks')
-
-    if st.button("Run Batch", key='run_batch_processing'):
-        if not os.path.isdir(input_dir):
-            st.error("Input directory does not exist.")
-            return
-        if not os.path.isdir(output_dir):
-            st.info(f"Output directory does not exist. It will be created.")
-            os.makedirs(output_dir)
-
-        enhancement_method = st.session_state.get('ai_enhancement_batch_method', None)
-        # This part needs to be more robust to gather the right params based on the selected method
-        enhancement_params = {}
-        # A more complete implementation would fetch the correct parameters
-        # from the session state based on the enhancement_method
-
-        analysis_params = {
-            'voxel_size': st.session_state.get('voxel_size', (1.0, 1.0, 1.0)) # Example
-        }
-
-        processor = BatchProcessor(
-            enhancement_method=enhancement_method,
-            enhancement_params=enhancement_params,
-            analysis_tasks=analysis_tasks,
-            analysis_params=analysis_params
-        )
-
-        st.info("Starting batch processing... Check the console for progress.")
-        # In a real app, you might use a thread or subprocess to avoid blocking
-        progress_bar = st.progress(0)
-        status_text = st.empty()
-
-        def progress_callback(i, total, message):
-            progress_bar.progress(i / total)
-            status_text.text(f"[{i}/{total}] {message}")
-
-        processor.run(input_dir, output_dir, callback=progress_callback)
-        st.success("Batch processing finished!")
-
-def render_colocalization_controls(context='main'):
-    """Renders controls for colocalization analysis."""
-    key_prefix = f"coloc_{context}"
-
-    if 'channel_count' in st.session_state and st.session_state.channel_count > 1:
-        # ... (colocalization controls as before) ...
-        pass
-
-def render_ai_enhancement_controls(context='main'):
-    """Renders AI enhancement controls, adaptable for different contexts."""
-    if 'ai_enhancer' not in st.session_state: st.session_state.ai_enhancer = AIEnhancementManager()
-
-=======
 import pandas as pd
 from pathlib import Path
 from typing import Dict, Any, List, Optional
 import warnings
 import sys
+import io
+import os
 
 # Suppress warnings for cleaner output
 warnings.filterwarnings('ignore')
@@ -122,6 +52,7 @@
 image_correlation_spectroscopy = safe_import('image_correlation_spectroscopy', 'Image Correlation Spectroscopy')
 nuclear_biophysics = safe_import('nuclear_biophysics', 'Nuclear Biophysics')
 thumbnail_generator = safe_import('thumbnail_generator', 'Thumbnail Generator')
+batch_processing = safe_import('batch_processing', 'Batch Processing')
 
 # Initialize session state
 def initialize_session_state():
@@ -132,17 +63,17 @@
         st.session_state.analysis_results = {}
         st.session_state.current_file = None
         st.session_state.processing = False
-        
+
         # Initialize AI enhancer if available
-        if ai_enhancement is not None and hasattr(ai_enhancement, 'AIEnhancer'):
+        if ai_enhancement is not None and hasattr(ai_enhancement, 'AIEnhancementManager'):
             try:
-                st.session_state.ai_enhancer = ai_enhancement.AIEnhancer()
+                st.session_state.ai_enhancer = ai_enhancement.AIEnhancementManager()
             except Exception as e:
                 st.session_state.ai_enhancer = None
                 st.sidebar.warning(f"AI Enhancement initialization failed: {str(e)}")
         else:
             st.session_state.ai_enhancer = None
-        
+
         # Initialize data loader if available
         if data_loader is not None and hasattr(data_loader, 'DataLoader'):
             try:
@@ -152,67 +83,42 @@
                 st.sidebar.warning(f"Data Loader initialization failed: {str(e)}")
         else:
             st.session_state.data_loader = None
-        
-        # Initialize advanced analysis manager if available
-        if advanced_analysis is not None and hasattr(advanced_analysis, 'AdvancedAnalysisManager'):
+
+        # Initialize visualization manager if available
+        if visualization is not None and hasattr(visualization, 'VisualizationManager'):
             try:
-                st.session_state.advanced_analysis_manager = advanced_analysis.AdvancedAnalysisManager()
+                st.session_state.visualizer = visualization.VisualizationManager()
             except Exception as e:
-                st.session_state.advanced_analysis_manager = None
-                st.sidebar.warning(f"Advanced Analysis initialization failed: {str(e)}")
+                st.session_state.visualizer = None
+                st.sidebar.warning(f"Visualization initialization failed: {str(e)}")
         else:
-            st.session_state.advanced_analysis_manager = None
-        
-        # Initialize segmented FCS analyzer if available
-        if segmented_fcs is not None and hasattr(segmented_fcs, 'SegmentedFCSAnalyzer'):
+            st.session_state.visualizer = None
+
+        # Initialize analysis manager if available
+        if advanced_analysis is not None and hasattr(advanced_analysis, 'AnalysisManager'):
             try:
-                st.session_state.segmented_fcs_analyzer = segmented_fcs.SegmentedFCSAnalyzer()
+                st.session_state.analyzer = advanced_analysis.AnalysisManager()
             except Exception as e:
-                st.session_state.segmented_fcs_analyzer = None
+                st.session_state.analyzer = None
+                st.sidebar.warning(f"Analysis initialization failed: {str(e)}")
         else:
-            st.session_state.segmented_fcs_analyzer = None
-        
-        # Initialize optical flow analyzer if available
-        if optical_flow_analysis is not None and hasattr(optical_flow_analysis, 'OpticalFlowAnalyzer'):
-            try:
-                st.session_state.optical_flow_analyzer = optical_flow_analysis.OpticalFlowAnalyzer()
-            except Exception as e:
-                st.session_state.optical_flow_analyzer = None
-        else:
-            st.session_state.optical_flow_analyzer = None
-        
-        # Initialize ICS analyzer if available
-        if image_correlation_spectroscopy is not None and hasattr(image_correlation_spectroscopy, 'ImageCorrelationSpectroscopy'):
-            try:
-                st.session_state.ics_analyzer = image_correlation_spectroscopy.ImageCorrelationSpectroscopy()
-            except Exception as e:
-                st.session_state.ics_analyzer = None
-        else:
-            st.session_state.ics_analyzer = None
-        
-        # Initialize nuclear biophysics analyzer if available
-        if nuclear_biophysics is not None and hasattr(nuclear_biophysics, 'NuclearBiophysicsAnalyzer'):
-            try:
-                st.session_state.nuclear_analyzer = nuclear_biophysics.NuclearBiophysicsAnalyzer()
-            except Exception as e:
-                st.session_state.nuclear_analyzer = None
-        else:
-            st.session_state.nuclear_analyzer = None
+            st.session_state.analyzer = None
+
 
 # Main application function
 def main():
     """Main application entry point"""
-    
+
     # Initialize session state
     initialize_session_state()
-    
+
     # Application header
     st.title("🔬 Advanced Image Biophysics")
     st.markdown("""
     Comprehensive microscopy data analysis platform with AI-powered enhancement tools,
     specialized physics methods, and automated reporting capabilities.
     """)
-    
+
     # Sidebar navigation
     with st.sidebar:
         st.header("Navigation")
@@ -224,16 +130,17 @@
                 "📊 Analysis",
                 "🎨 AI Enhancement",
                 "📈 Visualization",
-                "📄 Reports"
+                "📄 Reports",
+                "⚙️ Batch Processing"
             ],
             label_visibility="collapsed"
         )
-        
+
         st.divider()
-        
+
         # Display system information
         st.subheader("System Status")
-        
+
         # Check available modules
         modules_status = {
             "Data Loader": data_loader is not None,
@@ -247,20 +154,21 @@
             "Optical Flow": optical_flow_analysis is not None,
             "ICS": image_correlation_spectroscopy is not None,
             "Nuclear Biophysics": nuclear_biophysics is not None,
+            "Batch Processing": batch_processing is not None
         }
-        
+
         for module, available in modules_status.items():
             if available:
                 st.success(f"✓ {module}")
             else:
                 st.error(f"✗ {module}")
-        
+
         # Display current file info
         if st.session_state.current_file:
             st.divider()
             st.subheader("Current File")
             st.text(st.session_state.current_file)
-    
+
     # Route to appropriate page
     if page == "🏠 Home":
         show_home_page()
@@ -274,13 +182,15 @@
         show_visualization_page()
     elif page == "📄 Reports":
         show_reports_page()
+    elif page == "⚙️ Batch Processing":
+        show_batch_processing_page()
 
 def show_home_page():
     """Display the home/welcome page"""
     st.header("Welcome to Advanced Image Biophysics")
-    
+
     col1, col2 = st.columns(2)
-    
+
     with col1:
         st.subheader("📋 Features")
         st.markdown("""
@@ -289,7 +199,7 @@
         - Real-time thumbnails
         - FCS data support
         - Automatic format detection
-        
+
         ### Analysis Methods
         - Fluorescence Correlation Spectroscopy (FCS)
         - Raster Image Correlation Spectroscopy (RICS)
@@ -297,14 +207,14 @@
         - Single Particle Tracking (SPT)
         - Optical Flow Analysis
         - Image Correlation Spectroscopy (ICS)
-        
+
         ### AI Enhancement
         - Denoising (Non-local means, Richardson-Lucy)
         - Segmentation (Cellpose, StarDist)
         - Noise2Void self-supervised denoising
         - CARE restoration
         """)
-    
+
     with col2:
         st.subheader("🚀 Quick Start")
         st.markdown("""
@@ -315,31 +225,31 @@
         4. **Analyze**: Choose analysis method
         5. **Enhance**: Apply AI-powered enhancements
         6. **Export**: Generate reports and download results
-        
+
         ### Supported Formats
         - **TIFF/STK**: MetaMorph, Leica, Olympus
         - **CZI**: Zeiss LSM 700, Elyra 7
         - **LIF**: Leica SP8
         - **OIF/OIB**: Olympus imaging
         - **FCS**: Correlation spectroscopy data
-        
+
         ### Tips
         - Start with Data Loading page
         - Preview files before analysis
         - Use AI Enhancement for noisy data
         - Generate reports for documentation
         """)
-    
+
     st.divider()
-    
+
     # Display recent activity or statistics
     st.subheader("📊 Quick Stats")
     col1, col2, col3, col4 = st.columns(4)
-    
+
     with col1:
         st.metric("Files Loaded", len(st.session_state.analysis_results))
     with col2:
-        st.metric("Analyses Complete", 
+        st.metric("Analyses Complete",
                   sum(1 for v in st.session_state.analysis_results.values() if v))
     with col3:
         status = "Ready" if st.session_state.current_data is not None else "No Data"
@@ -351,65 +261,48 @@
 def show_data_loading_page():
     """Display the data loading page"""
     st.header("📁 Data Loading")
-    
+
     if st.session_state.data_loader is None:
         st.error("❌ Data Loader module is not available. Please check installation.")
         return
-    
+
     st.markdown("Upload microscopy data files for analysis.")
-    
+
     # File uploader
     uploaded_file = st.file_uploader(
         "Choose a file",
         type=['tif', 'tiff', 'stk', 'lsm', 'czi', 'lif', 'oif', 'oib', 'nd2', 'fcs'],
         help="Supported formats: TIFF, STK, LSM, CZI, LIF, OIF, OIB, ND2, FCS"
     )
-    
+
     if uploaded_file is not None:
         st.session_state.current_file = uploaded_file.name
-        
+
         with st.spinner(f"Loading {uploaded_file.name}..."):
             try:
-                # Load the file
-                data_info = st.session_state.data_loader.load_file(uploaded_file)
-                st.session_state.current_data = data_info
-                
-                st.success(f"✓ Successfully loaded: {uploaded_file.name}")
-                
-                # Display file information
-                col1, col2 = st.columns(2)
-                
-                with col1:
-                    st.subheader("File Information")
-                    st.write(f"**Format:** {data_info.get('format', 'Unknown')}")
-                    st.write(f"**Shape:** {data_info.get('shape', 'N/A')}")
-                    st.write(f"**Data Type:** {data_info.get('dtype', 'N/A')}")
-                
-                with col2:
-                    st.subheader("Metadata")
-                    metadata = data_info.get('metadata', {})
-                    if metadata:
-                        for key, value in metadata.items():
-                            st.write(f"**{key}:** {value}")
+                # Store the file in a buffer in session state
+                st.session_state.uploaded_file_buffer = io.BytesIO(uploaded_file.getvalue())
+
+                with st.spinner("Reading image metadata..."):
+                    st.session_state.channel_count = st.session_state.data_loader.get_channel_count(st.session_state.uploaded_file_buffer)
+
+                # UI for channel selection if multi-channel
+                selected_channel = 0
+                if st.session_state.channel_count > 1:
+                    selected_channel = st.selectbox("Select Channel to Display", list(range(st.session_state.channel_count)))
+
+                with st.spinner(f"Loading channel {selected_channel}..."):
+                    load_result = st.session_state.data_loader.load_image(st.session_state.uploaded_file_buffer, channel=selected_channel)
+                    if load_result['status'] == 'success':
+                        st.session_state.image = load_result['image_data']
+                        st.session_state.voxel_size = load_result['voxel_size']
+                        st.success(f"Channel {selected_channel} loaded successfully!")
+                        # Reset other states
+                        for key in ['enhanced_result', 'segmentation_mask', 'analysis_results', 'percolation_results', 'colocalization_results']:
+                            st.session_state[key] = None
                     else:
-                        st.info("No metadata available")
-                
-                # Display preview if visualization module is available
-                if visualization is not None and 'data' in data_info:
-                    st.subheader("Preview")
-                    try:
-                        data = data_info['data']
-                        if len(data.shape) >= 2:
-                            # Display first frame or slice
-                            if len(data.shape) == 3:
-                                preview_data = data[0]
-                            else:
-                                preview_data = data
-                            
-                            st.image(preview_data, caption="Data Preview", use_container_width=True)
-                    except Exception as e:
-                        st.warning(f"Could not generate preview: {str(e)}")
-                
+                        st.error("Failed to load image channel.")
+
             except Exception as e:
                 st.error(f"❌ Error loading file: {str(e)}")
                 st.exception(e)
@@ -419,415 +312,75 @@
 def show_analysis_page():
     """Display the analysis page"""
     st.header("📊 Analysis")
-    
-    if st.session_state.current_data is None:
+
+    if st.session_state.image is None:
         st.warning("⚠️ Please load data first from the Data Loading page.")
         return
-    
+
     st.markdown("Select and configure analysis methods for your data.")
-    
-    # Build list of available analysis methods based on loaded modules
-    available_methods = []
-    
-    # Standard methods (always available with numpy/scipy)
-    available_methods.extend([
-        "Basic Statistics",
-        "Intensity Analysis",
-    ])
-    
-    # FCS methods
-    if fcs_analysis is not None:
-        available_methods.extend([
-            "Fluorescence Correlation Spectroscopy (FCS)",
-            "FCS Model Fitting (2D/3D)",
-        ])
-    
-    # Segmented FCS
-    if st.session_state.get('segmented_fcs_analyzer'):
-        available_methods.append("Segmented FCS Analysis")
-    
-    # Advanced analysis methods
-    if st.session_state.get('advanced_analysis_manager'):
-        adv_methods = st.session_state.advanced_analysis_manager.get_available_methods()
-        available_methods.extend(adv_methods)
-    
-    # ICS methods
-    if st.session_state.get('ics_analyzer'):
-        available_methods.extend([
-            "Raster Image Correlation Spectroscopy (RICS)",
-            "Spatio-Temporal Image Correlation Spectroscopy (STICS)",
-            "Image Mean Square Displacement (iMSD)",
-            "Pair Correlation Function"
-        ])
-    
-    # Optical flow
-    if st.session_state.get('optical_flow_analyzer'):
-        available_methods.extend([
-            "Optical Flow Analysis (Lucas-Kanade)",
-            "Optical Flow Analysis (Farneback)",
-            "Dense Inverse Search (DIS)",
-        ])
-    
-    # Nuclear biophysics
-    if st.session_state.get('nuclear_analyzer'):
-        available_methods.extend([
-            "Nuclear Alignment Analysis",
-            "Nuclear Displacement Tracking",
-            "Chromatin Dynamics"
-        ])
-    
-    # Single Particle Tracking
-    try:
-        import trackpy
-        available_methods.append("Single Particle Tracking (SPT)")
-    except ImportError:
-        pass
-    
-    # Analysis method selection
-    analysis_method = st.selectbox(
-        "Choose Analysis Method",
-        available_methods
-    )
-    
-    st.subheader(f"Configuration: {analysis_method}")
-    
-    # Method-specific parameters
-    parameters = {}
-    
-    if "FCS" in analysis_method and "Segmented" not in analysis_method:
-        col1, col2 = st.columns(2)
-        with col1:
-            lag_time_max = st.number_input("Max Lag Time (s)", value=1.0, min_value=0.001)
-            parameters['lag_time_max'] = lag_time_max
-        with col2:
-            model_type = st.selectbox("FCS Model", ["2D", "3D", "Anomalous"])
-            parameters['model_type'] = model_type
-    
-    elif analysis_method == "Segmented FCS Analysis":
-        col1, col2, col3 = st.columns(3)
-        with col1:
-            segment_duration = st.number_input("Segment Duration (s)", value=1.0, min_value=0.1)
-            parameters['segment_duration'] = segment_duration
-        with col2:
-            pixel_size = st.number_input("Pixel Size (μm)", value=0.1, min_value=0.001)
-            parameters['pixel_size'] = pixel_size
-        with col3:
-            line_time = st.number_input("Line Time (ms)", value=1.0, min_value=0.01)
-            parameters['line_time'] = line_time
-    
-    elif analysis_method == "Raster Image Correlation Spectroscopy (RICS)":
-        col1, col2 = st.columns(2)
-        with col1:
-            pixel_size = st.number_input("Pixel Size (μm)", value=0.1, min_value=0.001)
-            parameters['pixel_size'] = pixel_size
-        with col2:
-            pixel_time = st.number_input("Pixel Dwell Time (μs)", value=12.5, min_value=0.1)
-            parameters['pixel_time'] = pixel_time
-    
-    elif "Optical Flow" in analysis_method:
-        col1, col2 = st.columns(2)
-        with col1:
-            window_size = st.slider("Window Size", 3, 31, 15, step=2)
-            parameters['window_size'] = window_size
-        with col2:
-            pyramid_levels = st.slider("Pyramid Levels", 1, 5, 3)
-            parameters['pyramid_levels'] = pyramid_levels
-    
-    elif analysis_method == "Single Particle Tracking (SPT)":
-        col1, col2, col3 = st.columns(3)
-        with col1:
-            diameter = st.number_input("Particle Diameter (pixels)", value=11, min_value=3, step=2)
-            parameters['diameter'] = diameter
-        with col2:
-            search_range = st.number_input("Search Range (pixels)", value=5, min_value=1)
-            parameters['search_range'] = search_range
-        with col3:
-            memory = st.number_input("Memory (frames)", value=3, min_value=0)
-            parameters['memory'] = memory
-    
-    elif "Nuclear" in analysis_method:
-        col1, col2 = st.columns(2)
-        with col1:
-            use_ai = st.checkbox("Use AI Segmentation", value=True)
-            parameters['use_ai'] = use_ai
-        with col2:
-            min_nucleus_size = st.number_input("Min Nucleus Size (pixels)", value=100, min_value=10)
-            parameters['min_nucleus_size'] = min_nucleus_size
-    
-    elif "Noise2Void" in analysis_method or "CARE" in analysis_method:
-        col1, col2 = st.columns(2)
-        with col1:
-            patch_size = st.slider("Patch Size", 16, 128, 64)
-            parameters['patch_size'] = patch_size
-        with col2:
-            n_epochs = st.slider("Training Epochs", 10, 200, 100)
-            parameters['n_epochs'] = n_epochs
-    
-    elif "Cellpose" in analysis_method or "StarDist" in analysis_method:
-        col1, col2 = st.columns(2)
-        with col1:
-            diameter = st.number_input("Expected Cell Diameter (pixels)", value=30, min_value=5)
-            parameters['diameter'] = diameter
-        with col2:
-            flow_threshold = st.slider("Flow Threshold", 0.0, 1.0, 0.4)
-            parameters['flow_threshold'] = flow_threshold
-    
-    else:
-        st.info("Using default parameters for this analysis method")
-    
-    # Run analysis button
-    if st.button("▶️ Run Analysis", type="primary"):
-        with st.spinner(f"Running {analysis_method}..."):
-            try:
-                result = run_analysis_method(analysis_method, st.session_state.current_data, parameters)
-                
-                if result and result.get('status') == 'success':
-                    st.success("✓ Analysis completed successfully!")
-                    
-                    # Display results
-                    st.subheader("Results")
-                    
-                    # Store results
-                    st.session_state.analysis_results[st.session_state.current_file] = {
-                        'method': analysis_method,
-                        'timestamp': pd.Timestamp.now(),
-                        'status': 'completed',
-                        'results': result
-                    }
-                    
-                    # Display result data
-                    if 'data' in result:
-                        st.write(result['data'])
-                    
-                    if 'plot' in result:
-                        st.pyplot(result['plot'])
-                    
-                    if 'summary' in result:
-                        st.json(result['summary'])
-                    
-                else:
-                    st.error(f"❌ Analysis failed: {result.get('message', 'Unknown error')}")
-                
-            except Exception as e:
-                st.error(f"❌ Analysis failed: {str(e)}")
-                st.exception(e)
-
-def run_analysis_method(method: str, data_info: Dict[str, Any], parameters: Dict[str, Any]) -> Dict[str, Any]:
-    """Execute the selected analysis method"""
-    
-    try:
-        # Get the actual image data
-        if 'data' not in data_info:
-            return {'status': 'error', 'message': 'No image data available'}
-        
-        image_data = data_info['data']
-        
-        # Route to appropriate analyzer
-        if method == "Segmented FCS Analysis" and st.session_state.get('segmented_fcs_analyzer'):
-            return st.session_state.segmented_fcs_analyzer.analyze(image_data, parameters)
-        
-        elif "Optical Flow" in method and st.session_state.get('optical_flow_analyzer'):
-            if "Lucas-Kanade" in method:
-                method_name = 'lucas_kanade'
-            elif "Farneback" in method:
-                method_name = 'farneback'
-            else:
-                method_name = 'dis'
-            return st.session_state.optical_flow_analyzer.compute_flow(image_data, method=method_name, **parameters)
-        
-        elif method in ["RICS", "STICS", "iMSD", "Pair Correlation"] and st.session_state.get('ics_analyzer'):
-            method_map = {
-                "Raster Image Correlation Spectroscopy (RICS)": 'rics',
-                "Spatio-Temporal Image Correlation Spectroscopy (STICS)": 'stics',
-                "Image Mean Square Displacement (iMSD)": 'imsd',
-                "Pair Correlation Function": 'pair_correlation'
-            }
-            method_key = method_map.get(method, 'rics')
-            return st.session_state.ics_analyzer.analyze(image_data, method=method_key, **parameters)
-        
-        elif "Nuclear" in method and st.session_state.get('nuclear_analyzer'):
-            return st.session_state.nuclear_analyzer.analyze(image_data, **parameters)
-        
-        elif method in st.session_state.get('advanced_analysis_manager', {}).get_available_methods():
-            return st.session_state.advanced_analysis_manager.apply_advanced_method(method, image_data, parameters)
-        
-        elif "FCS" in method and fcs_analysis is not None:
-            # Basic FCS analysis
-            if len(image_data.shape) < 2:
-                intensity_trace = image_data
-            else:
-                intensity_trace = np.mean(image_data, axis=tuple(range(1, len(image_data.shape))))
-            
-            acf = fcs_analysis.calculate_autocorrelation(intensity_trace)
-            tau = np.arange(len(acf)) * parameters.get('dt', 0.001)
-            
-            model_map = {'2D': fcs_analysis.fcs_model_2d, '3D': fcs_analysis.fcs_model_3d, 
-                        'Anomalous': fcs_analysis.fcs_model_anomalous}
-            model_func = model_map.get(parameters.get('model_type', '2D'), fcs_analysis.fcs_model_2d)
-            
-            popt, pcov, r_squared = fcs_analysis.fit_fcs_data(tau, acf, model_func=model_func)
-            
-            return {
-                'status': 'success',
-                'summary': {
-                    'G0': float(popt[0]),
-                    'D': float(popt[1]),
-                    'w0': float(popt[2]),
-                    'R_squared': float(r_squared)
-                },
-                'data': {'tau': tau.tolist(), 'acf': acf.tolist(), 'fit': model_func(tau, *popt).tolist()}
-            }
-        
-        else:
-            # Basic statistics
-            return {
-                'status': 'success',
-                'summary': {
-                    'mean': float(np.mean(image_data)),
-                    'std': float(np.std(image_data)),
-                    'min': float(np.min(image_data)),
-                    'max': float(np.max(image_data)),
-                    'shape': image_data.shape
-                }
-            }
-    
-    except Exception as e:
-        return {'status': 'error', 'message': str(e)}
+
+    render_colocalization_controls()
 
 def show_ai_enhancement_page():
     """Display the AI enhancement page"""
     st.header("🎨 AI Enhancement")
-    
-    if st.session_state.current_data is None:
+
+    if st.session_state.image is None:
         st.warning("⚠️ Please load data first from the Data Loading page.")
         return
-    
+
     if st.session_state.ai_enhancer is None:
         st.error("❌ AI Enhancement module is not available. Install AI dependencies for full functionality.")
         st.info("Install with: `pip install cellpose stardist tensorflow`")
         return
-    
+
     st.markdown("Apply AI-powered image enhancement and restoration methods.")
-    
-    # Get available methods
->>>>>>> 6cc55e84
-    available_methods = st.session_state.ai_enhancer.get_available_methods()
-    
-    if not available_methods:
-        st.warning("⚠️ No AI enhancement methods available. Please install required libraries.")
-        return
-    
-    # Method selection
-    enhancement_method = st.selectbox(
-        "Enhancement Method",
-        options=available_methods
-    )
-<<<<<<< HEAD
-    # ... (the rest of the enhancement controls as before)
-    # Note: A robust implementation would ensure that parameters for different
-    # contexts (main vs. batch) are managed separately in the session state.
-    pass
-
-# ... (other render functions as before) ...
-
-if __name__ == '__main__':
-    st.set_page_config(layout="wide")
-    st.title("AI-Powered Microscopy Image Analysis Platform")
-
-    # Initialize session state variables
-    # ... (as before)
-
-    tab1, tab2 = st.tabs(["Interactive Analysis", "Batch Processing"])
-
-    with tab1:
-        # All the previous UI for interactive analysis goes here
-        col1, col2 = st.columns([1, 2])
-        with col1:
-            st.header("Controls")
-            with st.sidebar:
-                st.header("Image Upload")
-                # ... (upload logic) ...
-            render_ai_enhancement_controls('main')
-            render_analysis_controls('main')
-        with col2:
-            st.header("Visualization")
-            render_visualization_controls('main')
-    
-    with tab2:
-        render_batch_controls()
-=======
-    
-    # Method-specific parameters
-    st.subheader("Parameters")
-    
-    if enhancement_method == 'Non-local Means Denoising':
-        col1, col2 = st.columns(2)
-        with col1:
-            patch_size = st.slider("Patch Size", 3, 15, 5)
-        with col2:
-            h_param = st.slider("Filter Strength (h)", 0.1, 2.0, 1.0)
-        parameters = {'patch_size': patch_size, 'h': h_param}
-    
-    elif enhancement_method == 'Richardson-Lucy Deconvolution':
-        iterations = st.slider("Iterations", 5, 50, 10)
-        parameters = {'iterations': iterations}
-    
-    else:
-        parameters = {}
-    
-    # Run enhancement button
-    if st.button("🎨 Enhance Image", type="primary"):
-        with st.spinner(f"Applying {enhancement_method}..."):
-            try:
-                st.success("✓ Enhancement completed successfully!")
-                st.info("⚠️ Enhancement implementation in progress. Results will be displayed here.")
-            except Exception as e:
-                st.error(f"❌ Enhancement failed: {str(e)}")
-                st.exception(e)
+
+    render_ai_enhancement_controls()
 
 def show_visualization_page():
     """Display the visualization page"""
     st.header("📈 Visualization")
-    
-    if not st.session_state.analysis_results:
+
+    if st.session_state.image is None:
         st.warning("⚠️ No analysis results to visualize. Run an analysis first.")
         return
-    
+
     st.markdown("Interactive visualization of analysis results.")
-    
-    # Placeholder for visualization
-    st.info("Visualization features will be displayed here after running analyses.")
+
+    if st.session_state.visualizer:
+        st.session_state.visualizer.display_interactive_3d_volume(st.session_state.image)
 
 def show_reports_page():
     """Display the reports generation page"""
     st.header("📄 Reports")
-    
+
     if not st.session_state.analysis_results:
         st.warning("⚠️ No analysis results to report. Run an analysis first.")
         return
-    
+
     st.markdown("Generate comprehensive analysis reports.")
-    
+
     # Report format selection
     report_format = st.selectbox(
         "Report Format",
         ["Markdown", "HTML", "PDF", "JSON", "CSV"]
     )
-    
+
     # Report content options
     st.subheader("Report Contents")
     include_metadata = st.checkbox("Include Metadata", value=True)
     include_parameters = st.checkbox("Include Analysis Parameters", value=True)
     include_plots = st.checkbox("Include Plots", value=True)
     include_statistics = st.checkbox("Include Statistics", value=True)
-    
+
     # Generate report button
     if st.button("📄 Generate Report", type="primary"):
         with st.spinner("Generating report..."):
             try:
                 st.success("✓ Report generated successfully!")
                 st.info("⚠️ Report generation implementation in progress.")
-                
+
                 # Placeholder for download button
                 st.download_button(
                     label="⬇️ Download Report",
@@ -839,6 +392,169 @@
                 st.error(f"❌ Report generation failed: {str(e)}")
                 st.exception(e)
 
+def show_batch_processing_page():
+    """Display the batch processing page"""
+    st.header("⚙️ Batch Processing")
+    render_batch_controls()
+
+def render_batch_controls():
+    """Renders controls for batch processing."""
+
+    if not batch_processing:
+        st.error("Batch processing module not available.")
+        return
+
+    input_dir = st.text_input("Input Directory", "/path/to/your/images")
+    output_dir = st.text_input("Output Directory", "/path/to/your/results")
+
+    st.subheader("Processing Pipeline")
+
+    # Use a separate key for batch AI enhancement controls
+    render_ai_enhancement_controls(context='batch')
+
+    analysis_tasks = st.multiselect("Analysis Tasks", ['morphometrics'], key='batch_analysis_tasks')
+
+    if st.button("Run Batch", key='run_batch_processing'):
+        if not os.path.isdir(input_dir):
+            st.error("Input directory does not exist.")
+            return
+        if not os.path.isdir(output_dir):
+            st.info(f"Output directory does not exist. It will be created.")
+            os.makedirs(output_dir)
+
+        enhancement_method = st.session_state.get('ai_enhancement_batch_method', None)
+        # This part needs to be more robust to gather the right params based on the selected method
+        enhancement_params = {}
+        # A more complete implementation would fetch the correct parameters
+        # from the session state based on the enhancement_method
+
+        analysis_params = {
+            'voxel_size': st.session_state.get('voxel_size', (1.0, 1.0, 1.0)) # Example
+        }
+
+        processor = batch_processing.BatchProcessor(
+            enhancement_method=enhancement_method,
+            enhancement_params=enhancement_params,
+            analysis_tasks=analysis_tasks,
+            analysis_params=analysis_params
+        )
+
+        st.info("Starting batch processing... Check the console for progress.")
+        # In a real app, you might use a thread or subprocess to avoid blocking
+        progress_bar = st.progress(0)
+        status_text = st.empty()
+
+        def progress_callback(i, total, message):
+            progress_bar.progress(i / total)
+            status_text.text(f"[{i}/{total}] {message}")
+
+        processor.run(input_dir, output_dir, callback=progress_callback)
+        st.success("Batch processing finished!")
+
+def render_colocalization_controls(context='main'):
+    """Renders controls for colocalization analysis."""
+    key_prefix = f"coloc_{context}"
+
+    if 'channel_count' in st.session_state and st.session_state.channel_count > 1:
+        st.subheader("Colocalization Analysis")
+
+        channel_options = list(range(st.session_state.channel_count))
+
+        c1, c2 = st.columns(2)
+        with c1:
+            ch1_select = st.selectbox("Channel 1", channel_options, key=f"{key_prefix}_ch1")
+        with c2:
+            ch2_select = st.selectbox("Channel 2", channel_options, index=min(1, len(channel_options)-1), key=f"{key_prefix}_ch2")
+
+        use_mask = st.checkbox("Use Segmentation Mask", key=f"{key_prefix}_use_mask")
+
+        t1, t2 = st.columns(2)
+        with t1:
+            thresh1 = st.number_input("Channel 1 Threshold", min_value=0, value=0, key=f"{key_prefix}_thresh1")
+        with t2:
+            thresh2 = st.number_input("Channel 2 Threshold", min_value=0, value=0, key=f"{key_prefix}_thresh2")
+
+        if st.button("📈 Analyze Colocalization", key=f"{key_prefix}_run"):
+            if ch1_select == ch2_select:
+                st.warning("Please select two different channels.")
+            else:
+                with st.spinner("Running colocalization analysis..."):
+                    # Reload the specific channels
+                    file_buffer = st.session_state.uploaded_file_buffer
+                    file_buffer.seek(0)
+                    ch1_data = st.session_state.data_loader.load_image(file_buffer, channel=ch1_select)['image_data']
+                    file_buffer.seek(0)
+                    ch2_data = st.session_state.data_loader.load_image(file_buffer, channel=ch2_select)['image_data']
+
+                    mask = st.session_state.segmentation_mask if use_mask else None
+
+                    if st.session_state.analyzer:
+                        coloc_results = st.session_state.analyzer.calculate_colocalization(
+                            ch1_data, ch2_data, mask=mask, threshold1=thresh1, threshold2=thresh2
+                        )
+
+                        if coloc_results['status'] == 'success':
+                            st.session_state.colocalization_results = coloc_results
+                            st.success("Colocalization analysis complete!")
+                        else:
+                            st.error(f"Analysis failed: {coloc_results['message']}")
+
+    if 'colocalization_results' in st.session_state and st.session_state.colocalization_results:
+        st.write("### Colocalization Results")
+        res = st.session_state.colocalization_results
+        st.metric("Pearson's Coefficient", f"{res['pearson_coefficient']:.3f}")
+        st.metric("Mander's M1 (Ch1 overlap Ch2)", f"{res['manders_m1']:.3f}")
+        st.metric("Mander's M2 (Ch2 overlap Ch1)", f"{res['manders_m2']:.3f}")
+
+def render_ai_enhancement_controls(context='main'):
+    """Renders AI enhancement controls, adaptable for different contexts."""
+    if 'ai_enhancer' not in st.session_state:
+        st.session_state.ai_enhancer = ai_enhancement.AIEnhancementManager()
+
+    available_methods = st.session_state.ai_enhancer.get_available_methods()
+    if not available_methods:
+        st.info("No AI enhancement libraries available.")
+        return
+
+    key_prefix = f"ai_enhancement_{context}"
+    enhancement_method = st.selectbox(
+        "Enhancement Method",
+        options=available_methods,
+        key=f"{key_prefix}_method"
+    )
+
+    parameters = {}
+    if ai_enhancement:
+        defaults = ai_enhancement.get_enhancement_parameters(enhancement_method)
+
+        if enhancement_method == 'Non-local Means Denoising':
+            st.subheader("Denoising Parameters")
+            parameters['patch_size'] = st.slider("Patch Size", 3, 15, defaults.get('patch_size', 5), key=f"{key_prefix}_patch_size")
+            parameters['patch_distance'] = st.slider("Patch Distance", 3, 15, defaults.get('patch_distance', 6), key=f"{key_prefix}_patch_distance")
+            parameters['auto_sigma'] = st.checkbox("Automatically estimate noise", value=defaults.get('auto_sigma', True), key=f"{key_prefix}_auto_sigma")
+            parameters['h'] = st.number_input("Denoising strength (h)", 0.01, 1.0, defaults.get('h', 0.1), 0.01, disabled=parameters['auto_sigma'], key=f"{key_prefix}_h_value")
+
+        elif enhancement_method in ['Richardson-Lucy Deconvolution', 'Richardson-Lucy with Total Variation', 'FISTA Deconvolution', 'ISTA Deconvolution', 'Iterative Constraint Tikhonov-Miller']:
+            pass
+
+    if st.button(f"🎨 Enhance Image", key=f"{key_prefix}_run"):
+        if 'image' in st.session_state and st.session_state.image is not None:
+            with st.spinner(f'Running {enhancement_method}...'):
+                result = st.session_state.ai_enhancer.enhance_image(
+                    st.session_state.image,
+                    enhancement_method,
+                    parameters
+                )
+                if result.get('status') == 'success':
+                    st.session_state.enhanced_result = result
+                    st.success(f"Enhancement with {enhancement_method} completed successfully!")
+                    if 'segmentation_masks' in result:
+                        st.session_state.segmentation_mask = result['segmentation_masks']
+                else:
+                    st.error(f"Enhancement failed: {result.get('message', 'Unknown error')}")
+        else:
+            st.warning("Please load an image before applying enhancement.")
+
 # Application entry point
 if __name__ == "__main__":
     try:
@@ -846,5 +562,4 @@
     except Exception as e:
         st.error(f"❌ Application Error: {str(e)}")
         st.exception(e)
-        st.info("Please refresh the page or contact support if the problem persists.")
->>>>>>> 6cc55e84
+        st.info("Please refresh the page or contact support if the problem persists.")